[package]
name = "ndarray-stats"
version = "0.1.0"
authors = ["Jim Turner <rust@turner.link>"]

[dependencies]
ndarray = "0.12"
noisy_float = "0.1"
num-traits = "0.2"
rand = "0.5"

[dev-dependencies]
quickcheck = "0.7"
ndarray-rand = "0.8"

[patch.crates-io]
<<<<<<< HEAD
noisy_float = { git = "https://github.com/SergiusIW/noisy_float-rs.git", rev = "c33a94803987475bbd205c9ff5a697af533f9a17" }
ndarray = { git = "https://github.com/bluss/ndarray.git", branch = "master" } 
=======
ndarray = { git = "https://github.com/jturner314/ndarray.git", branch = "master" }
noisy_float = { git = "https://github.com/SergiusIW/noisy_float-rs.git", rev = "c33a94803987475bbd205c9ff5a697af533f9a17" }
>>>>>>> 80ab905d
<|MERGE_RESOLUTION|>--- conflicted
+++ resolved
@@ -14,10 +14,6 @@
 ndarray-rand = "0.8"
 
 [patch.crates-io]
-<<<<<<< HEAD
-noisy_float = { git = "https://github.com/SergiusIW/noisy_float-rs.git", rev = "c33a94803987475bbd205c9ff5a697af533f9a17" }
-ndarray = { git = "https://github.com/bluss/ndarray.git", branch = "master" } 
-=======
 ndarray = { git = "https://github.com/jturner314/ndarray.git", branch = "master" }
 noisy_float = { git = "https://github.com/SergiusIW/noisy_float-rs.git", rev = "c33a94803987475bbd205c9ff5a697af533f9a17" }
->>>>>>> 80ab905d
+ndarray = { git = "https://github.com/bluss/ndarray.git", branch = "master" } 