--- conflicted
+++ resolved
@@ -10,12 +10,8 @@
 use ndarray::array;
 use ndarray::prelude::*;
 use ndarray_stats::{
-<<<<<<< HEAD
     interpolate::{Higher, Interpolate, Linear, Lower, Midpoint, Nearest},
-=======
     errors::MinMaxError,
-    interpolate::{Higher, Linear, Lower, Midpoint, Nearest},
->>>>>>> 86e5ca4d
     Quantile1dExt, QuantileExt,
 };
 use noisy_float::types::{n64, N64};
