--- conflicted
+++ resolved
@@ -48,7 +48,6 @@
     assert_eq!(a.argmin_skipnan(), Err(EmptyInput));
 }
 
-<<<<<<< HEAD
 #[quickcheck]
 fn argmin_skipnan_matches_min_skipnan(data: Vec<Option<i32>>) -> bool {
     let a = Array1::from(data);
@@ -58,18 +57,6 @@
         argmin == Err(MinMaxError::EmptyInput)
     } else {
         a[argmin.unwrap()] == *min
-=======
-quickcheck! {
-    fn argmin_skipnan_matches_min_skipnan(data: Vec<Option<i32>>) -> bool {
-        let a = Array1::from(data);
-        let min = a.min_skipnan();
-        let argmin = a.argmin_skipnan();
-        if min.is_none() {
-            argmin == Err(EmptyInput)
-        } else {
-            a[argmin.unwrap()] == *min
-        }
->>>>>>> 4c52651e
     }
 }
 
@@ -142,7 +129,6 @@
     assert_eq!(a.argmax_skipnan(), Err(EmptyInput));
 }
 
-<<<<<<< HEAD
 #[quickcheck]
 fn argmax_skipnan_matches_max_skipnan(data: Vec<Option<i32>>) -> bool {
     let a = Array1::from(data);
@@ -152,18 +138,6 @@
         argmax == Err(MinMaxError::EmptyInput)
     } else {
         a[argmax.unwrap()] == *max
-=======
-quickcheck! {
-    fn argmax_skipnan_matches_max_skipnan(data: Vec<Option<i32>>) -> bool {
-        let a = Array1::from(data);
-        let max = a.max_skipnan();
-        let argmax = a.argmax_skipnan();
-        if max.is_none() {
-            argmax == Err(EmptyInput)
-        } else {
-            a[argmax.unwrap()] == *max
-        }
->>>>>>> 4c52651e
     }
 }
 
